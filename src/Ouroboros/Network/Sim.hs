--- conflicted
+++ resolved
@@ -41,11 +41,7 @@
 
 import           Ouroboros.Network.MonadClass.MonadFork
 import           Ouroboros.Network.MonadClass.MonadSay
-<<<<<<< HEAD
-import           Ouroboros.Network.MonadClass.MonadSendRecv
 import           Ouroboros.Network.MonadClass.MonadST
-=======
->>>>>>> dbabc9a1
 import           Ouroboros.Network.MonadClass.MonadSTM hiding (TVar)
 import qualified Ouroboros.Network.MonadClass.MonadSTM as MonadSTM
 import           Ouroboros.Network.MonadClass.MonadTimer
@@ -63,15 +59,11 @@
   Say          :: String -> b -> SimF s b
   Output       :: Probe s o -> o -> b -> SimF s b
 
-<<<<<<< HEAD
   LiftST       :: StrictST.ST s a -> (a -> b) -> SimF s b
 
-  Timer        :: VTimeDuration -> Free (SimF s) () -> b -> SimF s b
-=======
   NewTimeout   :: VTimeDuration -> (Timeout (Free (SimF s)) -> b) -> SimF s b
   UpdateTimeout:: Timeout (Free (SimF s)) -> VTimeDuration -> b -> SimF s b
   CancelTimeout:: Timeout (Free (SimF s)) -> b -> SimF s b
->>>>>>> dbabc9a1
 
   Fork         :: Free (SimF s) () -> b -> SimF s b
   Atomically   :: Free (StmF s) a -> (a -> b) -> SimF s b
@@ -113,11 +105,7 @@
   fmap _ (Fail f)         = Fail f
   fmap f (Say s b)        = Say s $ f b
   fmap f (Output p o b)   = Output p o $ f b
-<<<<<<< HEAD
   fmap f (LiftST a b)     = LiftST a (f . b)
-  fmap f (Timer d s b)    = Timer d s $ f b
-=======
->>>>>>> dbabc9a1
   fmap f (Fork s b)       = Fork s $ f b
   fmap f (Atomically a k) = Atomically a (f . k)
   fmap f (NewTimeout      d b) = NewTimeout      d (f . b)
@@ -147,16 +135,6 @@
   writeTVar  tvar x = Free.liftF $ WriteTVar tvar x ()
   retry             = Free.liftF $ Retry
 
-<<<<<<< HEAD
-instance MonadST (Free (SimF s)) where
-  withLiftST f = f liftST
-    where
-      liftST :: StrictST.ST s a -> Free (SimF s) a
-      liftST action = Free.liftF (LiftST action id)
-
-instance MonadSendRecv (Free (SimF s)) where
-  type BiChan (Free (SimF s)) = SimChan s
-=======
   newTMVar          = newTMVarDefault
   newTMVarIO        = newTMVarIODefault
   newEmptyTMVar     = newEmptyTMVarDefault
@@ -169,7 +147,12 @@
   tryReadTMVar      = tryReadTMVarDefault
   swapTMVar         = swapTMVarDefault
   isEmptyTMVar      = isEmptyTMVarDefault
->>>>>>> dbabc9a1
+
+instance MonadST (Free (SimF s)) where
+  withLiftST f = f liftST
+    where
+      liftST :: StrictST.ST s a -> Free (SimF s) a
+      liftST action = Free.liftF (LiftST action id)
 
 instance MonadTimer (Free (SimF s)) where
   type Time    (Free (SimF s)) = VTime
@@ -276,16 +259,11 @@
       let thread' = Thread tid k
       schedule simstate { runqueue = thread':remaining }
 
-<<<<<<< HEAD
     Free (LiftST st k) -> do
       x <- strictToLazyST st
       let thread' = Thread tid (k x)
       schedule simstate { runqueue = thread':remaining }
 
-    Free (Timer t a k) -> do
-      let expiry  = t `addTime` time
-          timers' = PQueue.add expiry a timers
-=======
     Free (NewTimeout d k) -> do
       tvar <- execNewTVar nextVid TimeoutPending
       let expiry  = d `addTime` time
@@ -312,7 +290,6 @@
 
     Free (CancelTimeout (Timeout _tvar tmid) k) -> do
       let timers' = PSQ.delete tmid timers
->>>>>>> dbabc9a1
           thread' = Thread tid k
       trace <- schedule simstate { runqueue = thread':remaining
                                  , timers   = timers' }
